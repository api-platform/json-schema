{
    "name": "api-platform/json-schema",
    "description": "Generate a JSON Schema from a PHP class",
    "type": "library",
    "keywords": [
        "REST",
        "JSON",
        "API",
        "Json Schema",
        "OpenAPI",
        "Swagger"
    ],
    "homepage": "https://api-platform.com",
    "license": "MIT",
    "authors": [
        {
            "name": "Kévin Dunglas",
            "email": "kevin@dunglas.fr",
            "homepage": "https://dunglas.fr"
        },
        {
            "name": "API Platform Community",
            "homepage": "https://api-platform.com/community/contributors"
        }
    ],
    "require": {
        "php": ">=8.2",
        "api-platform/metadata": "^4.1",
        "symfony/console": "^6.4 || ^7.0",
        "symfony/property-info": "^6.4 || ^7.1",
        "symfony/serializer": "^6.4 || ^7.0",
        "symfony/type-info": "^7.3-dev",
        "symfony/uid": "^6.4 || ^7.0"
    },
    "require-dev": {
        "phpspec/prophecy-phpunit": "^2.2",
        "phpunit/phpunit": "11.5.x-dev"
    },
    "autoload": {
        "psr-4": {
            "ApiPlatform\\JsonSchema\\": ""
        },
        "exclude-from-classmap": [
            "/Tests/"
        ]
    },
    "config": {
        "preferred-install": {
            "*": "dist"
        },
        "sort-packages": true,
        "allow-plugins": {
            "composer/package-versions-deprecated": true,
            "phpstan/extension-installer": true
        }
    },
    "extra": {
        "branch-alias": {
            "dev-main": "4.2.x-dev",
            "dev-3.4": "3.4.x-dev"
        },
        "symfony": {
            "require": "^6.4 || ^7.0"
        },
        "thanks": {
            "name": "api-platform/api-platform",
            "url": "https://github.com/api-platform/api-platform"
        }
    },
    "scripts": {
        "test": "./vendor/bin/phpunit"
    },
    "repositories": [
        {
            "type": "vcs",
<<<<<<< HEAD
            "url": "https://github.com/symfony/type-info"
=======
            "url": "https://github.com/soyuka/phpunit"
>>>>>>> a59f153f
        }
    ]
}<|MERGE_RESOLUTION|>--- conflicted
+++ resolved
@@ -73,11 +73,11 @@
     "repositories": [
         {
             "type": "vcs",
-<<<<<<< HEAD
             "url": "https://github.com/symfony/type-info"
-=======
+        },
+        {
+            "type": "vcs",
             "url": "https://github.com/soyuka/phpunit"
->>>>>>> a59f153f
         }
     ]
 }