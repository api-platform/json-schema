--- conflicted
+++ resolved
@@ -25,11 +25,7 @@
     ],
     "require": {
         "php": ">=8.1",
-<<<<<<< HEAD
-        "api-platform/metadata": "^3.2 || ^4.0",
-=======
         "api-platform/metadata": "^3.4 || ^4.0",
->>>>>>> 5485b242
         "symfony/console": "^6.4 || ^7.0",
         "symfony/property-info": "^6.4 || ^7.1",
         "symfony/serializer": "^6.4 || ^7.1",
