--- conflicted
+++ resolved
@@ -33,13 +33,7 @@
 final class SchemaFactory implements SchemaFactoryInterface, SchemaFactoryAwareInterface
 {
     use ResourceMetadataTrait;
-<<<<<<< HEAD
-
-    private const PATCH_SCHEMA_POSTFIX = '.patch';
-
-=======
-    private ?TypeFactoryInterface $typeFactory = null;
->>>>>>> c0a8465c
+
     private ?SchemaFactoryInterface $schemaFactory = null;
     // Edge case where the related resource is not readable (for example: NotExposed) but we have groups to read the whole related object
     public const FORCE_SUBSCHEMA = '_api_subschema_force_readable_link';
@@ -47,13 +41,6 @@
 
     public function __construct(ResourceMetadataCollectionFactoryInterface $resourceMetadataFactory, private readonly PropertyNameCollectionFactoryInterface $propertyNameCollectionFactory, private readonly PropertyMetadataFactoryInterface $propertyMetadataFactory, private readonly ?NameConverterInterface $nameConverter = null, ?ResourceClassResolverInterface $resourceClassResolver = null, private readonly ?array $distinctFormats = null, private ?DefinitionNameFactoryInterface $definitionNameFactory = null)
     {
-<<<<<<< HEAD
-=======
-        if ($typeFactory) {
-            trigger_deprecation('api-platform/core', '3.4', sprintf('Injecting the "%s" inside "%s" is deprecated and "%s" will be removed in 4.x.', TypeFactoryInterface::class, self::class, TypeFactoryInterface::class));
-            $this->typeFactory = $typeFactory;
-        }
->>>>>>> c0a8465c
         if (!$definitionNameFactory) {
             $this->definitionNameFactory = new DefinitionNameFactory($this->distinctFormats);
         }
