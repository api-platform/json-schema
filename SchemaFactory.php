<?php

/*
 * This file is part of the API Platform project.
 *
 * (c) Kévin Dunglas <dunglas@gmail.com>
 *
 * For the full copyright and license information, please view the LICENSE
 * file that was distributed with this source code.
 */

declare(strict_types=1);

namespace ApiPlatform\Core\JsonSchema;

use ApiPlatform\Core\Api\OperationType;
use ApiPlatform\Core\Api\ResourceClassResolverInterface;
use ApiPlatform\Core\Metadata\Property\Factory\PropertyMetadataFactoryInterface;
use ApiPlatform\Core\Metadata\Property\Factory\PropertyNameCollectionFactoryInterface;
use ApiPlatform\Core\Metadata\Property\PropertyMetadata;
use ApiPlatform\Core\Metadata\Resource\Factory\ResourceMetadataFactoryInterface;
use ApiPlatform\Core\Metadata\Resource\ResourceMetadata;
use ApiPlatform\Core\Swagger\Serializer\DocumentationNormalizer;
use ApiPlatform\Core\Util\ResourceClassInfoTrait;
use Symfony\Component\PropertyInfo\Type;
use Symfony\Component\Serializer\NameConverter\NameConverterInterface;
use Symfony\Component\Serializer\Normalizer\AbstractNormalizer;

/**
 * {@inheritdoc}
 *
 * @experimental
 *
 * @author Kévin Dunglas <dunglas@gmail.com>
 */
final class SchemaFactory implements SchemaFactoryInterface
{
    use ResourceClassInfoTrait;

    private $typeFactory;
    private $propertyNameCollectionFactory;
    private $propertyMetadataFactory;
    private $nameConverter;
    private $distinctFormats = [];

    public function __construct(TypeFactoryInterface $typeFactory, ResourceMetadataFactoryInterface $resourceMetadataFactory, PropertyNameCollectionFactoryInterface $propertyNameCollectionFactory, PropertyMetadataFactoryInterface $propertyMetadataFactory, NameConverterInterface $nameConverter = null, ResourceClassResolverInterface $resourceClassResolver = null)
    {
        $this->typeFactory = $typeFactory;
        $this->resourceMetadataFactory = $resourceMetadataFactory;
        $this->propertyNameCollectionFactory = $propertyNameCollectionFactory;
        $this->propertyMetadataFactory = $propertyMetadataFactory;
        $this->nameConverter = $nameConverter;
        $this->resourceClassResolver = $resourceClassResolver;
    }

    /**
     * When added to the list, the given format will lead to the creation of a new definition.
     *
     * @internal
     */
    public function addDistinctFormat(string $format): void
    {
        $this->distinctFormats[$format] = true;
    }

    /**
     * {@inheritdoc}
     */
    public function buildSchema(string $className, string $format = 'json', string $type = Schema::TYPE_OUTPUT, ?string $operationType = null, ?string $operationName = null, ?Schema $schema = null, ?array $serializerContext = null, bool $forceCollection = false): Schema
    {
        $schema = $schema ?? new Schema();
        if (null === $metadata = $this->getMetadata($className, $type, $operationType, $operationName, $serializerContext)) {
            return $schema;
        }
        [$resourceMetadata, $serializerContext, $inputOrOutputClass] = $metadata;

        if (null === $resourceMetadata && (null !== $operationType || null !== $operationName)) {
            throw new \LogicException('The $operationType and $operationName arguments must be null for non-resource class.');
        }

        $version = $schema->getVersion();
        $definitionName = $this->buildDefinitionName($className, $format, $type, $operationType, $operationName, $serializerContext);

        if (null === $operationType || null === $operationName) {
            $method = Schema::TYPE_INPUT === $type ? 'POST' : 'GET';
        } else {
            $method = $resourceMetadata->getTypedOperationAttribute($operationType, $operationName, 'method');
        }

        if (Schema::TYPE_OUTPUT !== $type && !\in_array($method, ['POST', 'PATCH', 'PUT'], true)) {
            return $schema;
        }

        if (!isset($schema['$ref']) && !isset($schema['type'])) {
            $ref = Schema::VERSION_OPENAPI === $version ? '#/components/schemas/'.$definitionName : '#/definitions/'.$definitionName;

            $method = null !== $operationType && null !== $operationName ? $resourceMetadata->getTypedOperationAttribute($operationType, $operationName, 'method', 'GET') : 'GET';
            if ($forceCollection || (OperationType::COLLECTION === $operationType && 'POST' !== $method)) {
                $schema['type'] = 'array';
                $schema['items'] = ['$ref' => $ref];
            } else {
                $schema['$ref'] = $ref;
            }
        }

        $definitions = $schema->getDefinitions();
        if (isset($definitions[$definitionName])) {
            // Already computed
            return $schema;
        }

        $definition = new \ArrayObject(['type' => 'object']);
        $definitions[$definitionName] = $definition;
        if (null !== $resourceMetadata && null !== $description = $resourceMetadata->getDescription()) {
            $definition['description'] = $description;
        }
        // see https://github.com/json-schema-org/json-schema-spec/pull/737
        if (
            Schema::VERSION_SWAGGER !== $version &&
            null !== $resourceMetadata &&
            (
                (null !== $operationType && null !== $operationName && null !== $resourceMetadata->getTypedOperationAttribute($operationType, $operationName, 'deprecation_reason', null, true)) ||
                null !== $resourceMetadata->getAttribute('deprecation_reason', null)
            )
        ) {
            $definition['deprecated'] = true;
        }
        // externalDocs is an OpenAPI specific extension, but JSON Schema allows additional keys, so we always add it
        // See https://json-schema.org/latest/json-schema-core.html#rfc.section.6.4
        if (null !== $resourceMetadata && null !== $iri = $resourceMetadata->getIri()) {
            $definition['externalDocs'] = ['url' => $iri];
        }

        $options = isset($serializerContext[AbstractNormalizer::GROUPS]) ? ['serializer_groups' => (array) $serializerContext[AbstractNormalizer::GROUPS]] : [];
        foreach ($this->propertyNameCollectionFactory->create($inputOrOutputClass, $options) as $propertyName) {
            $propertyMetadata = $this->propertyMetadataFactory->create($inputOrOutputClass, $propertyName);
            if (!$propertyMetadata->isReadable() && !$propertyMetadata->isWritable()) {
                continue;
            }

            $normalizedPropertyName = $this->nameConverter ? $this->nameConverter->normalize($propertyName, $inputOrOutputClass, $format, $serializerContext) : $propertyName;
            if ($propertyMetadata->isRequired()) {
                $definition['required'][] = $normalizedPropertyName;
            }

            $this->buildPropertySchema($schema, $definitionName, $normalizedPropertyName, $propertyMetadata, $serializerContext, $format);
        }

        return $schema;
    }

    private function buildPropertySchema(Schema $schema, string $definitionName, string $normalizedPropertyName, PropertyMetadata $propertyMetadata, array $serializerContext, string $format): void
    {
        $version = $schema->getVersion();
        $swagger = false;
        switch ($version) {
            case Schema::VERSION_SWAGGER:
                $swagger = true;
                $basePropertySchemaAttribute = 'swagger_context';
                break;
            case Schema::VERSION_OPENAPI:
                $basePropertySchemaAttribute = 'openapi_context';
                break;
            default:
                $basePropertySchemaAttribute = 'json_schema_context';
        }

        $propertySchema = $propertyMetadata->getAttributes()[$basePropertySchemaAttribute] ?? [];
        if (false === $propertyMetadata->isWritable() && !$propertyMetadata->isInitializable()) {
            $propertySchema['readOnly'] = true;
        }
        if (!$swagger && false === $propertyMetadata->isReadable()) {
            $propertySchema['writeOnly'] = true;
        }
        if (null !== $description = $propertyMetadata->getDescription()) {
            $propertySchema['description'] = $description;
        }
        // see https://github.com/json-schema-org/json-schema-spec/pull/737
        if (!$swagger && null !== $propertyMetadata->getAttribute('deprecation_reason')) {
            $propertySchema['deprecated'] = true;
        }
        // externalDocs is an OpenAPI specific extension, but JSON Schema allows additional keys, so we always add it
        // See https://json-schema.org/latest/json-schema-core.html#rfc.section.6.4
        if (null !== $iri = $propertyMetadata->getIri()) {
            $propertySchema['externalDocs'] = ['url' => $iri];
        }

        if (!isset($propertySchema['default']) && null !== $default = $propertyMetadata->getDefault()) {
            $propertySchema['default'] = $default;
        }

        if (!isset($propertySchema['example']) && null !== $example = $propertyMetadata->getExample()) {
            $propertySchema['example'] = $example;
        }

        if (!isset($propertySchema['example']) && isset($propertySchema['default'])) {
            $propertySchema['example'] = $propertySchema['default'];
        }

        $valueSchema = [];
        if (null !== $type = $propertyMetadata->getType()) {
            $isCollection = $type->isCollection();
            if (null === $valueType = $isCollection ? $type->getCollectionValueType() : $type) {
                $builtinType = 'string';
                $className = null;
            } else {
                $builtinType = $valueType->getBuiltinType();
                $className = $valueType->getClassName();
            }

            $valueSchema = $this->typeFactory->getType(new Type($builtinType, $type->isNullable(), $className, $isCollection), $format, $propertyMetadata->isReadableLink(), $serializerContext, $schema);
        }

        $propertySchema = new \ArrayObject($propertySchema + $valueSchema);
        if (DocumentationNormalizer::OPENAPI_VERSION === $version) {
            $schema->getDefinitions()[$definitionName]['properties'][$normalizedPropertyName] = $propertySchema;

            return;
        }

        $schema->getDefinitions()[$definitionName]['properties'][$normalizedPropertyName] = $propertySchema;
    }

    private function buildDefinitionName(string $className, string $format = 'json', string $type = Schema::TYPE_OUTPUT, ?string $operationType = null, ?string $operationName = null, ?array $serializerContext = null): string
    {
        [$resourceMetadata, $serializerContext, $inputOrOutputClass] = $this->getMetadata($className, $type, $operationType, $operationName, $serializerContext);

<<<<<<< HEAD
        $prefix = $resourceMetadata->getShortName();
        if (null !== $inputOrOutputClass && $resourceClass !== $inputOrOutputClass) {
            $parts = explode('\\', $inputOrOutputClass);
            $shortName = end($parts);
            $prefix .= ':'.$shortName;
=======
        $prefix = $resourceMetadata ? $resourceMetadata->getShortName() : (new \ReflectionClass($className))->getShortName();
        if (null !== $inputOrOutputClass && $className !== $inputOrOutputClass) {
            $prefix .= ':'.md5($inputOrOutputClass);
>>>>>>> f0ccfffd
        }

        if (isset($this->distinctFormats[$format])) {
            // JSON is the default, and so isn't included in the definition name
            $prefix .= ':'.$format;
        }

        if (isset($serializerContext[DocumentationNormalizer::SWAGGER_DEFINITION_NAME])) {
            $name = sprintf('%s-%s', $prefix, $serializerContext[DocumentationNormalizer::SWAGGER_DEFINITION_NAME]);
        } else {
            $groups = (array) ($serializerContext[AbstractNormalizer::GROUPS] ?? []);
            $name = $groups ? sprintf('%s-%s', $prefix, implode('_', $groups)) : $prefix;
        }

        return $name;
    }

    private function getMetadata(string $className, string $type = Schema::TYPE_OUTPUT, ?string $operationType, ?string $operationName, ?array $serializerContext): ?array
    {
        if (!$this->isResourceClass($className)) {
            return [
                null,
                $serializerContext ?? [],
                $className,
            ];
        }

        $resourceMetadata = $this->resourceMetadataFactory->create($className);
        $attribute = Schema::TYPE_OUTPUT === $type ? 'output' : 'input';
        if (null === $operationType || null === $operationName) {
            $inputOrOutput = $resourceMetadata->getAttribute($attribute, ['class' => $className]);
        } else {
            $inputOrOutput = $resourceMetadata->getTypedOperationAttribute($operationType, $operationName, $attribute, ['class' => $className], true);
        }

        if (null === ($inputOrOutput['class'] ?? null)) {
            // input or output disabled
            return null;
        }

        return [
            $resourceMetadata,
            $serializerContext ?? $this->getSerializerContext($resourceMetadata, $type, $operationType, $operationName),
            $inputOrOutput['class'],
        ];
    }

    private function getSerializerContext(ResourceMetadata $resourceMetadata, string $type = Schema::TYPE_OUTPUT, ?string $operationType, ?string $operationName): array
    {
        $attribute = Schema::TYPE_OUTPUT === $type ? 'normalization_context' : 'denormalization_context';

        if (null === $operationType || null === $operationName) {
            return $resourceMetadata->getAttribute($attribute, []);
        }

        return $resourceMetadata->getTypedOperationAttribute($operationType, $operationName, $attribute, [], true);
    }
}<|MERGE_RESOLUTION|>--- conflicted
+++ resolved
@@ -225,17 +225,11 @@
     {
         [$resourceMetadata, $serializerContext, $inputOrOutputClass] = $this->getMetadata($className, $type, $operationType, $operationName, $serializerContext);
 
-<<<<<<< HEAD
-        $prefix = $resourceMetadata->getShortName();
-        if (null !== $inputOrOutputClass && $resourceClass !== $inputOrOutputClass) {
+        $prefix = $resourceMetadata ? $resourceMetadata->getShortName() : (new \ReflectionClass($className))->getShortName();
+        if (null !== $inputOrOutputClass && $className !== $inputOrOutputClass) {
             $parts = explode('\\', $inputOrOutputClass);
             $shortName = end($parts);
             $prefix .= ':'.$shortName;
-=======
-        $prefix = $resourceMetadata ? $resourceMetadata->getShortName() : (new \ReflectionClass($className))->getShortName();
-        if (null !== $inputOrOutputClass && $className !== $inputOrOutputClass) {
-            $prefix .= ':'.md5($inputOrOutputClass);
->>>>>>> f0ccfffd
         }
 
         if (isset($this->distinctFormats[$format])) {
